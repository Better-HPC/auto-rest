"""Application entrypoint triggered by calling the packaged CLI command."""

import logging
from typing import Literal

from auto_rest.app import *
from auto_rest.cli import *
from .models import *

__all__ = ["main", "run_application"]

logger = logging.getLogger(__name__)


def main() -> None:
    """Parse command-line arguments and launch an API server."""

    try:
        parser = create_argument_parser()
        args = parser.parse_args()
        run_application(**vars(args))

    except KeyboardInterrupt:
        pass

    except Exception as e:
        logger.critical(str(e))


def run_application(
    log_level: Literal["DEBUG", "INFO", "WARNING", "ERROR", "CRITICAL"],
    enable_docs: bool,
    enable_meta: bool,
    db_driver: str,
    db_host: str,
    db_port: int,
    db_name: str,
    db_user: str,
    db_pass: str,
<<<<<<< HEAD
    server_host: str,
    server_port: int,
    enable_docs: bool,
    enable_meta: bool,
    enable_write: bool,
=======
>>>>>>> e051e21f
    pool_min: int | None,
    pool_max: int | None,
    pool_out: int | None,
    server_host: str,
    server_port: int,
    schema_title: str,
    schema_version: str,
) -> None:
    """Run an Auto-REST API server.

    This function is equivalent to launching an API server from the command line
    and accepts the same arguments as those provided in the CLI.

    Args:
        log_level: Desired logging level ('DEBUG', 'INFO', 'WARNING', 'ERROR', 'CRITICAL').
        enable_docs: Whether to enable the 'docs' API endpoint.
        enable_meta: Whether to enable the 'meta' API endpoint.
        db_driver: SQLAlchemy-compatible database driver.
        db_host: Database host address.
        db_port: Database port number.
        db_name: Database name.
        db_user: Database authentication username.
        db_pass: Database authentication password.
<<<<<<< HEAD
        server_host: API server host address.
        server_port: API server port number.
        enable_docs: Whether to enable the 'docs' API endpoint.
        enable_meta: Whether to enable the 'meta' API endpoint.
        enable_write: Whether to enable support for write operations.
=======
>>>>>>> e051e21f
        pool_min: Minimum number of database connections in the connection pool.
        pool_max: Maximum number of database connections in the connection pool.
        pool_out: Timeout (in seconds) for waiting on a database connection.
        server_host: API server host address.
        server_port: API server port number.
        schema_title: title for the generated OpenAPI schema.
        schema_version: version number for the generated OpenAPI schema.
    """

    configure_logging(log_level)

    # Filter out optional args.
    pool_args = dict()
    if "sqlite" not in db_driver:
        pool_args = dict(pool_size=pool_min, max_overflow=pool_max, pool_timeout=pool_out)
        pool_args = {k: v for k, v in pool_args.items() if v is not None}

    # Connect to and map the database.
    db_url = create_db_url(driver=db_driver, host=db_host, port=db_port, database=db_name, username=db_user, password=db_pass)
    db_conn = create_db_engine(db_url, **pool_args)
    db_meta = create_db_metadata(db_conn)
    db_models = create_db_models(db_meta)

    # Build and run the application.
    app = create_app(db_conn, db_models, enable_meta=enable_meta, enable_docs=enable_docs)
    app.openapi_schema = create_openapi_schema(app, title=schema_title, version=schema_version)

    run_app(app, server_host, server_port, log_level=log_level)<|MERGE_RESOLUTION|>--- conflicted
+++ resolved
@@ -31,20 +31,13 @@
     log_level: Literal["DEBUG", "INFO", "WARNING", "ERROR", "CRITICAL"],
     enable_docs: bool,
     enable_meta: bool,
+    enable_write: bool,
     db_driver: str,
     db_host: str,
     db_port: int,
     db_name: str,
     db_user: str,
     db_pass: str,
-<<<<<<< HEAD
-    server_host: str,
-    server_port: int,
-    enable_docs: bool,
-    enable_meta: bool,
-    enable_write: bool,
-=======
->>>>>>> e051e21f
     pool_min: int | None,
     pool_max: int | None,
     pool_out: int | None,
@@ -62,20 +55,13 @@
         log_level: Desired logging level ('DEBUG', 'INFO', 'WARNING', 'ERROR', 'CRITICAL').
         enable_docs: Whether to enable the 'docs' API endpoint.
         enable_meta: Whether to enable the 'meta' API endpoint.
+        enable_write: Whether to enable support for write operations.
         db_driver: SQLAlchemy-compatible database driver.
         db_host: Database host address.
         db_port: Database port number.
         db_name: Database name.
         db_user: Database authentication username.
         db_pass: Database authentication password.
-<<<<<<< HEAD
-        server_host: API server host address.
-        server_port: API server port number.
-        enable_docs: Whether to enable the 'docs' API endpoint.
-        enable_meta: Whether to enable the 'meta' API endpoint.
-        enable_write: Whether to enable support for write operations.
-=======
->>>>>>> e051e21f
         pool_min: Minimum number of database connections in the connection pool.
         pool_max: Maximum number of database connections in the connection pool.
         pool_out: Timeout (in seconds) for waiting on a database connection.
@@ -100,7 +86,7 @@
     db_models = create_db_models(db_meta)
 
     # Build and run the application.
-    app = create_app(db_conn, db_models, enable_meta=enable_meta, enable_docs=enable_docs)
+    app = create_app(db_conn, db_models, enable_meta=enable_meta, enable_docs=enable_docs, enable_write=enable_write)
     app.openapi_schema = create_openapi_schema(app, title=schema_title, version=schema_version)
 
     run_app(app, server_host, server_port, log_level=log_level)