"""Database utilities used to map database schemas and generate model interfaces."""

import asyncio
import logging
from pathlib import Path

from sqlalchemy import create_engine, Engine, MetaData, URL
<<<<<<< HEAD
from sqlalchemy.orm import declarative_base

__all__ = [
    "create_connection_pool",
    "create_db_url",
    "create_db_models",
    "get_driver",
=======
from sqlalchemy.exc import InvalidRequestError
from sqlalchemy.ext.asyncio import async_sessionmaker, AsyncEngine, AsyncSession, create_async_engine
from sqlalchemy.orm import declarative_base, Session, sessionmaker

__all__ = [
    "create_db_url",
    "create_db_engine",
    "create_db_metadata",
    "create_db_models",
    "create_session_factory",
>>>>>>> 14932bc5
    "ModelBase",
]

logger = logging.getLogger(__name__)
ModelBase = declarative_base()


def get_driver(dbms: str) -> str:
    """Return the default driver to use for a given database type.

    Args:
        dbms: The type of database management system.

    Returns:
        The name of a SQLAlchemy driver.
    """

    return {
        "sqlite": "sqlite",
        "psql": "postgresql+asyncpg",
        "mysql": "mysql+asyncmy",
        "oracle": "oracle+oracledb",
        "mssql": "mssql+aiomysql"
    }[dbms]


def create_db_url(
    driver: str,
    database: str,
    host: str | None = None,
    port: int | None = None,
    username: str | None = None,
    password: str | None = None,
) -> URL:
    """Create a database URL from the provided parameters.

    Args:
        driver: The sqlalchemy compatible database driver.
        database: The database name or file path (for SQLite).
        host: The database server hostname or IP address.
        port: The database server port number.
        username: The username to authenticate as.
        password: The password for the database user.

    Returns:
        The fully qualified database URL.
    """

    # Handle special case where SQLite uses file paths
    if "sqlite" in driver:
        path = Path(database).resolve()
        return URL.create(drivername=driver, database=str(path))

    return URL.create(
        drivername=driver,
        username=username,
        password=password,
        host=host,
        port=port,
        database=database,
    )


def create_db_engine(url: URL, **kwargs) -> Engine | AsyncEngine:
    """Initialize a new database engine.

    Instantiates and returns an `Engine` or `AsyncEngine` instance depending
    on whether the database URL uses a driver with support for async operations.

    Args:
        url: A fully qualified database URL.
        **kwargs: Optional init parameters for the returned instance.

    Returns:
        A SQLAlchemy `Engine` or `AsyncEngine` instance.
    """

    logger.info(f"Building database engine for {url}.")

    try:
        engine = create_async_engine(url, **kwargs)
        logger.debug("Asynchronous connection established.")
        return engine

    except InvalidRequestError as e:
        logger.warning(f"Async connection failed, falling back to sync. Error: {e}")

    try:
        engine = create_engine(url, **kwargs)
        logger.debug("Synchronous connection established.")
        return engine

    except Exception as e:  # pragma: no cover
        logger.error(f"Could not connect to the database: {e}")
        raise


async def _async_reflect_metadata(engine: AsyncEngine, metadata: MetaData) -> None:
    """Helper function used to reflect database metadata using an async engine."""

    async with engine.connect() as connection:
        await connection.run_sync(metadata.reflect)


def create_db_metadata(engine: Engine | AsyncEngine) -> MetaData:
    """Create and reflect the metadata for the database connection.

    Args:
        engine: A database engine.

    Returns:
        A MetaData object reflecting the schema of the database.
    """

    logger.info(f"Loading database schema.")
    metadata = MetaData()

    try:
        if isinstance(engine, AsyncEngine):
            asyncio.run(_async_reflect_metadata(engine, metadata))

        else:
            metadata.reflect(bind=engine)

        return metadata

    except Exception as e:  # pragma: no cover
        logger.error(f"Schema reflection error: {e}")
        raise


def create_db_models(metadata: MetaData) -> dict[str, ModelBase]:
    """Dynamically generate database models from a metadata instance.

    Args:
        metadata: An up-to-date reflection of database metadata.

    Returns:
        A dictionary mapping table names to database models.
    """

    logger.info(f"Building database models.")
    models = {}

    try:
        # Dynamically create a class for each table
        for table_name, table in metadata.tables.items():
            logger.debug(f"Creating model for table {table_name}")
            models[table_name] = type(
                table_name.capitalize(),
                (ModelBase,),
                {"__table__": table},
            )

        logger.debug(f"Successfully generated {len(models)} models.")
        return models

    except Exception as e:  # pragma: no cover
        logger.error(f"Error generating models: {e}")
        raise


def create_session_factory(engine: Engine | AsyncEngine, autocommit: bool = False, autoflush: bool = False):
    """Create a factory function for generating database sessions.

    The returned function is suitable for use as a FastAPI dependency.

    Args:
        engine: Database engine to use when generating new sessions.
        autocommit: Whether to automatically commit changes to the database.
        autoflush: Whether to automatically flush changes to the database.

    Returns:
        A function that yields new database session.
    """

    if isinstance(engine, AsyncEngine):
        async_session_factory = async_sessionmaker(bind=engine, autocommit=autocommit, autoflush=autoflush)

        async def session_iterator() -> AsyncSession:
            async with async_session_factory() as session:
                yield session
    else:
        session_factory = sessionmaker(bind=engine, autocommit=autocommit, autoflush=autoflush)

        def session_iterator() -> Session:
            with session_factory() as session:
                yield session

    return session_iterator<|MERGE_RESOLUTION|>--- conflicted
+++ resolved
@@ -5,15 +5,6 @@
 from pathlib import Path
 
 from sqlalchemy import create_engine, Engine, MetaData, URL
-<<<<<<< HEAD
-from sqlalchemy.orm import declarative_base
-
-__all__ = [
-    "create_connection_pool",
-    "create_db_url",
-    "create_db_models",
-    "get_driver",
-=======
 from sqlalchemy.exc import InvalidRequestError
 from sqlalchemy.ext.asyncio import async_sessionmaker, AsyncEngine, AsyncSession, create_async_engine
 from sqlalchemy.orm import declarative_base, Session, sessionmaker
@@ -24,31 +15,11 @@
     "create_db_metadata",
     "create_db_models",
     "create_session_factory",
->>>>>>> 14932bc5
     "ModelBase",
 ]
 
 logger = logging.getLogger(__name__)
 ModelBase = declarative_base()
-
-
-def get_driver(dbms: str) -> str:
-    """Return the default driver to use for a given database type.
-
-    Args:
-        dbms: The type of database management system.
-
-    Returns:
-        The name of a SQLAlchemy driver.
-    """
-
-    return {
-        "sqlite": "sqlite",
-        "psql": "postgresql+asyncpg",
-        "mysql": "mysql+asyncmy",
-        "oracle": "oracle+oracledb",
-        "mssql": "mssql+aiomysql"
-    }[dbms]
 
 
 def create_db_url(
