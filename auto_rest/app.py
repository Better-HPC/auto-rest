--- conflicted
+++ resolved
@@ -49,11 +49,7 @@
     )
 
 
-<<<<<<< HEAD
-def create_router(engine: DBEngine, model: DBModel, writeable: bool = False) -> APIRouter:
-=======
-def create_route_handlers(engine: DBEngine, model: DBModel) -> APIRouter:
->>>>>>> e051e21f
+def create_route_handlers(engine: DBEngine, model: DBModel, writeable: bool = False) -> APIRouter:
     """Create an API router with endpoint handlers for the given database model.
 
     Args:
@@ -205,11 +201,7 @@
     # Add routes for each database model.
     for model_name, model_class in models.items():
         logging.debug(f"Adding endpoints for '{model_name}'.")
-<<<<<<< HEAD
-        router = create_router(engine, model_class, enable_write)
-=======
-        router = create_route_handlers(engine, model_class)
->>>>>>> e051e21f
+        router = create_route_handlers(engine, model_class, enable_write)
         app.include_router(router, prefix=f"/db/{model_name}")
 
     return app
