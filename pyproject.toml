[build-system]
requires = ["poetry-core==2"]
build-backend = "poetry.core.masonry.api"

[project]
name = "auto-rest-api"
version = "0.0.0"
readme = "README.md"
description = "Automatically map database schemas and deploy per-table REST API endpoints."
authors = [{ name = "Better HPC LLC" }]
license = "GPL-3.0-only"
keywords = ["Better", "HPC", "automatic", "rest", "api"]
classifiers = [
    "Environment :: Web Environment",
    "Intended Audience :: Developers",
    "Intended Audience :: Information Technology",
    "Intended Audience :: System Administrators",
    "Natural Language :: English",
    "Operating System :: OS Independent",
    "Programming Language :: Python",
    "Topic :: Internet",
    "Topic :: Internet :: WWW/HTTP",
    "Topic :: Internet :: WWW/HTTP :: HTTP Servers",
    "Topic :: Software Development",
    "Typing :: Typed"
]
requires-python = ">=3.11"
dependencies = [
    "aiomysql~=0.2",
    "aioodbc~=0.5",
    "aiosqlite~=0.20",
    "asyncpg~=0.30",
    "fastapi~=0.115",
    "greenlet~=3.1",
    "httpx~=0.28",
    "oracledb~=2.5",
    "pydantic~=2.10",
    "sqlalchemy~=2.0",
    "uvicorn~=0.34",
    "pyyaml (>=6.0.2,<7.0.0)",
]

[tool.poetry]
packages = [
    { include = "auto_rest" },
]

[tool.poetry.group.tests.dependencies]
coverage = "*"

[tool.poetry.group.docs.dependencies]
mkdocs = "^1.6.1"
mkdocs-material = "^9.5.49"
mkdocstrings-python = "^1.13.0"

[tool.poetry.scripts]
auto-rest = "auto_rest.__main__:main"

[tool.coverage.run]
branch = true
<<<<<<< HEAD
source = [
    "auto_rest"
]
omit = [
    "tests/*"
]
=======
source = ["auto_rest"]
omit = ["tests/*"]
>>>>>>> 59b225d2
<|MERGE_RESOLUTION|>--- conflicted
+++ resolved
@@ -58,14 +58,5 @@
 
 [tool.coverage.run]
 branch = true
-<<<<<<< HEAD
-source = [
-    "auto_rest"
-]
-omit = [
-    "tests/*"
-]
-=======
 source = ["auto_rest"]
-omit = ["tests/*"]
->>>>>>> 59b225d2
+omit = ["tests/*"]