[build-system]
requires = ["poetry-core"]
build-backend = "poetry.core.masonry.api"

[tool.poetry]
name = "auto-rest"
version = "0.0.0"
readme = "README.md"
description = "Automatically map database schemas and deploy per-table REST API endpoints."
authors = ["Better HPC LLC"]
keywords = ["Better", "HPC", "automatic", "rest", "api"]
classifiers = [
    "Environment :: Web Environment",
    "Intended Audience :: Developers",
    "Intended Audience :: Information Technology",
    "Intended Audience :: System Administrators",
    "Natural Language :: English",
    "Operating System :: OS Independent",
    "Programming Language :: Python",
    "Topic :: Internet",
    "Topic :: Internet :: WWW/HTTP",
    "Topic :: Internet :: WWW/HTTP :: HTTP Servers",
    "Topic :: Software Development",
    "Typing :: Typed"
]

[tool.poetry.scripts]
auto-rest = "auto_rest.__main__:main"

[tool.poetry.dependencies]
python = "^3.10"
asyncpg = "^0.30.0"
fastapi = "^0.115.6"
sqlalchemy = "^2.0.36"
<<<<<<< HEAD
uvicorn = "^0.34.0"
httpx = "^0.28.1"
=======
uvicorn = "^0.32.1"
httpx = "^0.28.1"

[tool.poetry.group.tests]
optional = true

[tool.poetry.group.tests.dependencies]
coverage = "*"
>>>>>>> bfea1b36
<|MERGE_RESOLUTION|>--- conflicted
+++ resolved
@@ -32,16 +32,11 @@
 asyncpg = "^0.30.0"
 fastapi = "^0.115.6"
 sqlalchemy = "^2.0.36"
-<<<<<<< HEAD
 uvicorn = "^0.34.0"
-httpx = "^0.28.1"
-=======
-uvicorn = "^0.32.1"
 httpx = "^0.28.1"
 
 [tool.poetry.group.tests]
 optional = true
 
 [tool.poetry.group.tests.dependencies]
-coverage = "*"
->>>>>>> bfea1b36
+coverage = "*"