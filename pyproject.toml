[build-system]
requires = ["poetry-core"]
build-backend = "poetry.core.masonry.api"

[tool.poetry]
name = "auto-rest"
version = "0.0.0"
readme = "README.md"
description = "Automatically map database schemas and deploy per-table REST API endpoints."
authors = ["Better HPC LLC"]
keywords = ["Better", "HPC", "automatic", "rest", "api"]
classifiers = [
    "Environment :: Web Environment",
    "Intended Audience :: Developers",
    "Intended Audience :: Information Technology",
    "Intended Audience :: System Administrators",
    "Natural Language :: English",
    "Operating System :: OS Independent",
    "Programming Language :: Python",
    "Topic :: Internet",
    "Topic :: Internet :: WWW/HTTP",
    "Topic :: Internet :: WWW/HTTP :: HTTP Servers",
    "Topic :: Software Development",
    "Typing :: Typed"
]

[tool.poetry.scripts]
auto-rest = "auto_rest.__main__:main"

[tool.poetry.dependencies]
<<<<<<< HEAD
python = "^3.12"
aioodbc = "^0.5.0"
asyncmy = "^0.2.10"
=======
python = "^3.10"
>>>>>>> 7374ac53
asyncpg = "^0.30.0"
fastapi = "^0.115.6"
httpx = "^0.28.1"
oracledb = "^2.5.1"
sqlalchemy = "^2.0.36"
<<<<<<< HEAD
uvicorn = "^0.32.1"
=======
uvicorn = "^0.34.0"
httpx = "^0.28.1"

[tool.poetry.group.tests]
optional = true

[tool.poetry.group.tests.dependencies]
coverage = "*"
>>>>>>> 7374ac53
<|MERGE_RESOLUTION|>--- conflicted
+++ resolved
@@ -28,27 +28,18 @@
 auto-rest = "auto_rest.__main__:main"
 
 [tool.poetry.dependencies]
-<<<<<<< HEAD
-python = "^3.12"
+python = "^3.10"
 aioodbc = "^0.5.0"
 asyncmy = "^0.2.10"
-=======
-python = "^3.10"
->>>>>>> 7374ac53
 asyncpg = "^0.30.0"
 fastapi = "^0.115.6"
 httpx = "^0.28.1"
 oracledb = "^2.5.1"
 sqlalchemy = "^2.0.36"
-<<<<<<< HEAD
-uvicorn = "^0.32.1"
-=======
 uvicorn = "^0.34.0"
-httpx = "^0.28.1"
 
 [tool.poetry.group.tests]
 optional = true
 
 [tool.poetry.group.tests.dependencies]
-coverage = "*"
->>>>>>> 7374ac53
+coverage = "*"